--- conflicted
+++ resolved
@@ -182,7 +182,6 @@
 
             # Functional PCA
             if not np.allclose(S, 0):
-<<<<<<< HEAD
                 _, D, _ = bipp.pybipp.eigh(self._ctx, S.data.shape[0], S.data, G.data)
                 # only consider positive eigenvalues, since we apply the log function for clustering
                 D = D[D > 0.0]
@@ -191,21 +190,6 @@
                 D_all[i, : len(D)] = D
 
         D_all= D_all[D_all.nonzero()]
-=======
-                if self._filter_negative_eigenvalues:
-                    _, D, _ = bipp.pybipp.eigh(self._ctx, S.data.shape[0], S.data, 'V', G.data)
-                    idx = np.clip(np.cumsum(D) / np.sum(D), 0, 1) <= self._sigma
-                    D = D[idx]
-                else:
-                    print("-W- Considering all positive and negative eigenvalues!")
-                    _, D, _ = bipp.pybipp.eigh(self._ctx, S.data.shape[0], S.data, 'A', G.data)
-                
-                D_all[i, : len(D)] = D
-    
-        # EO: instead of clustering on non-zero eigenvalues, cluster on strictly
-        #    positive eigenvalues to also discard negative eigenvalues if kept in.
-        D_all = D_all[D_all > 0.0]
->>>>>>> f476f193
         kmeans = skcl.KMeans(n_clusters=self._N_level).fit(np.log(D_all).reshape(-1, 1))
 
         # For extremely small telescopes or datasets that are mostly 'broken', we can have (N_eig < N_level).
@@ -221,20 +205,10 @@
         # return D_all as well!!!!
         print (f"D_all: {D_all}")
 
-<<<<<<< HEAD
         if (return_eigenvalues):
             return D_all, N_eig, centroid_to_intervals(cluster_centroid)
         else:
             return N_eig, centroid_to_intervals(cluster_centroid)
-=======
-        if self._filter_negative_eigenvalues:
-            N_eig = max(int(np.ceil(len(D_all) / N_data)), self._N_level)
-        else:
-            N_eig = N_eig_max
-
-        return N_eig, centroid_to_intervals(cluster_centroid, self._filter_negative_eigenvalues)
-
->>>>>>> f476f193
 
     
 class SensitivityFieldParameterEstimator(ParameterEstimator):
