--- conflicted
+++ resolved
@@ -38,11 +38,7 @@
       nPixel_(nPixel),
       nAntenna_(nAntenna),
       nBeam_(nBeam),
-<<<<<<< HEAD
       count_(0) {
-=======
-      filter_negative_eigenvalues_(filter_negative_eigenvalues) {
->>>>>>> f476f193
   auto& queue = ctx_->gpu_queue();
   filterHost_ = queue.create_host_buffer<BippFilter>(nFilter_);
   std::memcpy(filterHost_.get(), filterHost, sizeof(BippFilter) * nFilter_);
@@ -93,7 +89,6 @@
   if (not filter_negative_eigenvalues_)
       assert (nEig == nEigOut);
 
-<<<<<<< HEAD
     std::size_t nEigOut = 0;
     // Note different order of s and g input
     if (s)
@@ -101,8 +96,6 @@
     else
       eigh<T>(*ctx_, nBeam_, nEig, g.get(), nBeam_, nullptr, 0, d.get(), v.get(), nBeam_);
   }
-=======
->>>>>>> f476f193
 
   auto DBufferHost = queue.create_pinned_buffer<T>(nEig);
   auto DFilteredBufferHost = queue.create_host_buffer<T>(nEig);
