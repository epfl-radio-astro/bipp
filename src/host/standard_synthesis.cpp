#include "host/standard_synthesis.hpp"

#include <algorithm>
#include <complex>
#include <limits>
#include <cassert>

#include "bipp/bipp.h"
#include "bipp/config.h"
#include "context_internal.hpp"
#include "host/blas_api.hpp"
#include "host/eigensolver.hpp"
#include "host/gram_matrix.hpp"
#include "host/kernels/apply_filter.hpp"
#include "host/kernels/gemmexp.hpp"
#include "host/kernels/interval_indices.hpp"
#include "memory/allocator.hpp"
#include "memory/buffer.hpp"

namespace bipp {
namespace host {

template <typename T>
static auto center_vector(std::size_t n, const T* __restrict__ in, T* __restrict__ out) -> void {
  T mean = 0;
  for (std::size_t i = 0; i < n; ++i) {
    mean += in[i];
  }
  mean /= n;
  for (std::size_t i = 0; i < n; ++i) {
    out[i] = in[i] - mean;
  }
}

template <typename T>
StandardSynthesis<T>::StandardSynthesis(std::shared_ptr<ContextInternal> ctx, std::size_t nAntenna,
                                        std::size_t nBeam, std::size_t nIntervals,
                                        std::size_t nFilter, const BippFilter* filter,
                                        std::size_t nPixel, const T* pixelX, const T* pixelY,
                                        const T* pixelZ, const bool filter_negative_eigenvalues)
    : ctx_(std::move(ctx)),
      nIntervals_(nIntervals),
      nFilter_(nFilter),
      nPixel_(nPixel),
      nAntenna_(nAntenna),
      nBeam_(nBeam),
<<<<<<< HEAD
      count_(0) {
=======
      filter_negative_eigenvalues_(filter_negative_eigenvalues)
{
>>>>>>> f476f193
  filter_ = Buffer<BippFilter>(ctx_->host_alloc(), nFilter_);
  std::memcpy(filter_.get(), filter, sizeof(BippFilter) * nFilter_);
  pixelX_ = Buffer<T>(ctx_->host_alloc(), nPixel_);
  std::memcpy(pixelX_.get(), pixelX, sizeof(T) * nPixel_);
  pixelY_ = Buffer<T>(ctx_->host_alloc(), nPixel_);
  std::memcpy(pixelY_.get(), pixelY, sizeof(T) * nPixel_);
  pixelZ_ = Buffer<T>(ctx_->host_alloc(), nPixel_);
  std::memcpy(pixelZ_.get(), pixelZ, sizeof(T) * nPixel_);

  img_ = Buffer<T>(ctx_->host_alloc(), nPixel_ * nIntervals_ * nFilter_);
  std::memset(img_.get(), 0, nPixel_ * nIntervals_ * nFilter_ * sizeof(T));
}

template <typename T>
auto StandardSynthesis<T>::collect(std::size_t nEig, T wl, const T* intervals,
                                   std::size_t ldIntervals, const std::complex<T>* s,
                                   std::size_t lds, const std::complex<T>* w, std::size_t ldw,
                                   const T* xyz, std::size_t ldxyz, const std::size_t nz_vis) -> void {
<<<<<<< HEAD
=======

>>>>>>> f476f193
  auto v = Buffer<std::complex<T>>(ctx_->host_alloc(), nBeam_ * nEig);
  auto vUnbeam = Buffer<std::complex<T>>(ctx_->host_alloc(), nAntenna_ * nEig);
  auto unlayeredStats = Buffer<T>(ctx_->host_alloc(), nPixel_ * nEig);
  auto d = Buffer<T>(ctx_->host_alloc(), nEig);
  auto dFiltered = Buffer<T>(ctx_->host_alloc(), nEig);

  // Center coordinates for much better performance of cos / sin
  auto xyzCentered = Buffer<T>(ctx_->host_alloc(), 3 * nAntenna_);
  center_vector(nAntenna_, xyz, xyzCentered.get());
  center_vector(nAntenna_, xyz + ldxyz, xyzCentered.get() + nAntenna_);
  center_vector(nAntenna_, xyz + 2 * ldxyz, xyzCentered.get() + 2 * nAntenna_);


  auto g = Buffer<std::complex<T>>(ctx_->host_alloc(), nBeam_ * nBeam_);

<<<<<<< HEAD
    // Note different order of s and g input
    if (s)
      eigh<T>(*ctx_, nBeam_, nEig, s, lds, g.get(), nBeam_, d.get(), v.get(), nBeam_);
    else {
      eigh<T>(*ctx_, nBeam_, nEig, g.get(), nBeam_, nullptr, 0, d.get(), v.get(), nBeam_);
    }
=======
  char range = filter_negative_eigenvalues_ ? 'V' : 'A';

  // Note different order of s and g input
  if (s)
    eigh<T>(*ctx_, nBeam_, nEig, s, lds, g.get(), nBeam_, range, d.get(), v.get(), nBeam_);
  else {
    eigh<T>(*ctx_, nBeam_, nEig, g.get(), nBeam_, nullptr, 0, range, d.get(), v.get(), nBeam_);
>>>>>>> f476f193
  }

  blas::gemm(CblasColMajor, CblasNoTrans, CblasNoTrans, nAntenna_, nEig, nBeam_, {1, 0}, w, ldw,
             v.get(), nBeam_, {0, 0}, vUnbeam.get(), nAntenna_);

  T alpha = 2.0 * M_PI / wl;

  gemmexp(nEig, nPixel_, nAntenna_, alpha, vUnbeam.get(), nAntenna_, xyzCentered.get(), nAntenna_,
          pixelX_.get(), pixelY_.get(), pixelZ_.get(), unlayeredStats.get(), nPixel_);
  ctx_->logger().log_matrix(BIPP_LOG_LEVEL_DEBUG, "gemmexp", nPixel_, nEig, unlayeredStats.get(),
                            nPixel_);

  // cluster eigenvalues / vectors based on invervals
  for (std::size_t idxFilter = 0; idxFilter < nFilter_; ++idxFilter) {
    apply_filter(filter_.get()[idxFilter], nEig, d.get(), dFiltered.get());
    for (std::size_t idxInt = 0; idxInt < nIntervals_; ++idxInt) {
      std::size_t start, size;
      std::tie(start, size) = find_interval_indices<T>(
          nEig, d.get(), intervals[idxInt * ldIntervals], intervals[idxInt * ldIntervals + 1]);

      auto imgCurrent = img_.get() + (idxFilter * nIntervals_ + idxInt) * nPixel_;
      for (std::size_t idxEig = start; idxEig < start + size; ++idxEig) {
        const auto scale = nz_vis > 0 ? dFiltered.get()[idxEig] / nz_vis : dFiltered.get()[idxEig];
        auto unlayeredStatsCurrent = unlayeredStats.get() + nPixel_ * idxEig;

        constexpr auto maxInt = static_cast<std::size_t>(std::numeric_limits<int>::max());

        ctx_->logger().log(BIPP_LOG_LEVEL_DEBUG,
                           "Assigning eigenvalue {} (filtered {}) to inverval [{}, {}]",
                           *(d.get() + idxEig), scale, intervals[idxInt * ldIntervals],
                           intervals[idxInt * ldIntervals + 1]);

        for (std::size_t idxPix = 0; idxPix < nPixel_; idxPix += maxInt) {
          const auto nPixBlock = std::min(nPixel_ - idxPix, maxInt);
          blas::axpy(nPixBlock, scale, unlayeredStatsCurrent + idxPix, 1, imgCurrent + idxPix, 1);
        }
      }
    }
  }

  ++count_;
}

template <typename T>
auto StandardSynthesis<T>::get(BippFilter f, T* out, std::size_t ld) -> void {
  std::size_t index = nFilter_;
  const BippFilter* filterPtr = filter_.get();
  for (std::size_t i = 0; i < nFilter_; ++i) {
    if (filterPtr[i] == f) {
      index = i;
      break;
    }
  }
  if (index == nFilter_) throw InvalidParameterError();

  for (std::size_t i = 0; i < nIntervals_; ++i) {
    const T* __restrict__ localImg = img_.get() + index * nIntervals_ * nPixel_ + i * nPixel_;
    T* __restrict__ outputImg = out + i * ld;
    const T scale = count_ ?  static_cast<T>(1.0 / static_cast<double>(count_)) : 0;

    for (std::size_t j = 0; j < nPixel_; ++j) {
      outputImg[j] = scale * localImg[j];
    }
    ctx_->logger().log_matrix(BIPP_LOG_LEVEL_DEBUG, "image output", nPixel_, 1, out + i * ld,
                              nPixel_);
  }
}

template class StandardSynthesis<double>;

template class StandardSynthesis<float>;

}  // namespace host
}  // namespace bipp<|MERGE_RESOLUTION|>--- conflicted
+++ resolved
@@ -44,12 +44,7 @@
       nPixel_(nPixel),
       nAntenna_(nAntenna),
       nBeam_(nBeam),
-<<<<<<< HEAD
       count_(0) {
-=======
-      filter_negative_eigenvalues_(filter_negative_eigenvalues)
-{
->>>>>>> f476f193
   filter_ = Buffer<BippFilter>(ctx_->host_alloc(), nFilter_);
   std::memcpy(filter_.get(), filter, sizeof(BippFilter) * nFilter_);
   pixelX_ = Buffer<T>(ctx_->host_alloc(), nPixel_);
@@ -68,10 +63,6 @@
                                    std::size_t ldIntervals, const std::complex<T>* s,
                                    std::size_t lds, const std::complex<T>* w, std::size_t ldw,
                                    const T* xyz, std::size_t ldxyz, const std::size_t nz_vis) -> void {
-<<<<<<< HEAD
-=======
-
->>>>>>> f476f193
   auto v = Buffer<std::complex<T>>(ctx_->host_alloc(), nBeam_ * nEig);
   auto vUnbeam = Buffer<std::complex<T>>(ctx_->host_alloc(), nAntenna_ * nEig);
   auto unlayeredStats = Buffer<T>(ctx_->host_alloc(), nPixel_ * nEig);
@@ -87,22 +78,12 @@
 
   auto g = Buffer<std::complex<T>>(ctx_->host_alloc(), nBeam_ * nBeam_);
 
-<<<<<<< HEAD
     // Note different order of s and g input
     if (s)
       eigh<T>(*ctx_, nBeam_, nEig, s, lds, g.get(), nBeam_, d.get(), v.get(), nBeam_);
     else {
       eigh<T>(*ctx_, nBeam_, nEig, g.get(), nBeam_, nullptr, 0, d.get(), v.get(), nBeam_);
     }
-=======
-  char range = filter_negative_eigenvalues_ ? 'V' : 'A';
-
-  // Note different order of s and g input
-  if (s)
-    eigh<T>(*ctx_, nBeam_, nEig, s, lds, g.get(), nBeam_, range, d.get(), v.get(), nBeam_);
-  else {
-    eigh<T>(*ctx_, nBeam_, nEig, g.get(), nBeam_, nullptr, 0, range, d.get(), v.get(), nBeam_);
->>>>>>> f476f193
   }
 
   blas::gemm(CblasColMajor, CblasNoTrans, CblasNoTrans, nAntenna_, nEig, nBeam_, {1, 0}, w, ldw,
